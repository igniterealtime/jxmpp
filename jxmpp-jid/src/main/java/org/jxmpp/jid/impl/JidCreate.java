--- conflicted
+++ resolved
@@ -440,7 +440,6 @@
 	}
 
 	/**
-<<<<<<< HEAD
 	 * Get a {@link FullJid} constructed from a {@link BareJid} and a {@link Resourcepart}.
 	 *
 	 * @param bareJid a entity bare JID.
@@ -454,7 +453,10 @@
 		} else {
 			DomainBareJid domainBareJid = (DomainBareJid) bareJid;
 			return new DomainAndResourcepartJid(domainBareJid, resource);
-=======
+		}
+	}
+
+	/**
 	 * Get a {@link FullJid} from a given {@link CharSequence} or {@code null} if the input does not represent a JID.
 	 *
 	 * @param cs the input {@link CharSequence}
@@ -465,7 +467,6 @@
 			return fullFrom(cs);
 		} catch (XmppStringprepException e) {
 			return null;
->>>>>>> b25190c6
 		}
 	}
 
@@ -1045,8 +1046,6 @@
 	}
 
 	/**
-<<<<<<< HEAD
-=======
 	 * Get a {@link DomainBareJid} from a given {@link CharSequence} or {@code null} if the input does not represent a JID.
 	 *
 	 * @param cs the input {@link CharSequence}
@@ -1061,33 +1060,6 @@
 	}
 
 	/**
-	 * Deprecated.
-	 *
-	 * @param jid the JID.
-	 * @return a DomainFullJid
-	 * @throws XmppStringprepException if an error happens.
-	 * @deprecated use {@link #domainFullFrom(String)} instead
-	 */
-	@Deprecated
-	public static DomainFullJid serverFullFrom(String jid) throws XmppStringprepException {
-		return donmainFullFrom(jid);
-	}
-
-	/**
-	 * Get a domain full JID from the given String.
-	 *
-	 * @param jid the JID.
-	 * @return a DomainFullJid.
-	 * @throws XmppStringprepException if an error happens.
-	 * @deprecated use {@link #domainFullFrom(String)} instead.
-	 */
-	@Deprecated
-	public static DomainFullJid donmainFullFrom(String jid) throws XmppStringprepException {
-		return domainFullFrom(jid);
-	}
-
-	/**
->>>>>>> b25190c6
 	 * Like {@link #domainFullFrom(CharSequence)} but does throw an unchecked {@link IllegalArgumentException} instead of a
 	 * {@link XmppStringprepException}.
 	 *
